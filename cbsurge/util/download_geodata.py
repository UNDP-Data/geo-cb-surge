import concurrent.futures
import logging
import random
import threading
import time
from collections import deque

import numpy
import pyarrow as pa
import shapely
from osgeo import gdal, ogr, osr
from pyogrio import read_info
from pyproj import Transformer
from rich.progress import Progress
from shapely import wkb
from shapely.ops import transform

from cbsurge.constants import ARROWTYPE2OGRTYPE
from cbsurge.util.downloader import downloader


logger = logging.getLogger(__name__)
gdal.UseExceptions()

OGR_TYPES_MAPPING = {
    'LineString': ogr.wkbLineString,
    'MultiLineString': ogr.wkbMultiLineString,
    'Point': ogr.wkbPoint,
    'Polygon': ogr.wkbPolygon,
    'MultiPolygon': ogr.wkbMultiPolygon,
    'GeometryCollection': ogr.wkbGeometryCollection,
    'MultiPoint': ogr.wkbMultiPoint,
}

def download_geodata_by_admin(dataset_url, geopackage_path=None, batch_size=5000, NWORKERS=4, progress=None):
    """
    Download a geospatial vector file with admin units as mask

    :param geopackage_path: The path to the project geopackage file to save the downloaded data to
    :param dataset_url: str, URL to the dataset to download. The dataset needs to be in a format that can be read by OGR and also in a cloud optimized format such as FlatGeobuf or PMTiles
    :param batch_size: int, defaults to 5000, the number of features to download in one batch
    :param NWORKERS, int, defaults to 4. The number of threads to use for parallel download.
    :param progress: rich progress instance can be fetched through `kwargs.get('progress', None)`
    """
    assert dataset_url, 'Dataset URL is required'
    dataset_info = read_info(dataset_url)
    assert dataset_info, f'Could not read info from {dataset_url}. Please check the URL or the dataset format'
    layer_name = dataset_info['layer_name']
    src_srs = osr.SpatialReference()
    src_srs.SetFromUserInput(dataset_info['crs'])
    src_srs.SetAxisMappingStrategy(osr.OAMS_TRADITIONAL_GIS_ORDER)
    ndownloaded = 0
    failed = []
    written_geometries = set()
    try:
        with gdal.OpenEx(geopackage_path, gdal.OF_VECTOR | gdal.OF_UPDATE) as project_dataset:
            admin_layer = project_dataset.GetLayerByName('polygons')
            admin_srs = admin_layer.GetSpatialRef()
            admin_srs_string = f"{admin_srs.GetAuthorityName(None)}:{admin_srs.GetAuthorityCode(None)}"
            transformer = Transformer.from_crs(dataset_info['crs'], admin_srs_string, always_xy=True)
            tr = osr.CoordinateTransformation(admin_srs, src_srs)
            destination_layer = project_dataset.CreateLayer(
                layer_name,
                srs=admin_srs,
                geom_type=OGR_TYPES_MAPPING.get(dataset_info['geometry_type'], ogr.wkbUnknown),
                options=['OVERWRITE=YES', 'GEOMETRY_NAME=geometry']
            )

            all_features = [e for e in admin_layer]
            stop = threading.Event()
            jobs = deque()
            results = deque()
            with concurrent.futures.ThreadPoolExecutor(max_workers=NWORKERS) as executor:
                if progress is None:
                    progress = Progress()

                for feature in all_features:
                    au_geom = feature.GetGeometryRef()
                    au_geom.Transform(tr)
                    au_poly = shapely.wkb.loads(bytes(au_geom.ExportToIsoWkb()))
                    # props = feature.items()

                    job = dict(
                        src_path=dataset_url,
                        mask=au_poly,
                        batch_size=batch_size,
                        signal_event=stop,
                        name=feature.GetFID(),
                        progress=progress
                    )
                    jobs.append(job)
                njobs = len(jobs)
                total_task = progress.add_task(
                    description=f'[red]Going to download data covering  {njobs} admin units', total=njobs)
                nworkers = njobs if njobs < NWORKERS else NWORKERS
                [executor.submit(downloader, jobs, results, stop) for i in range(nworkers)]
                nfields = destination_layer.GetLayerDefn().GetFieldCount()

                while True:
                    try:
                        try:
                            au_name, meta, batches = results.pop()
<<<<<<< HEAD
                            logger.info(au_name)
=======

>>>>>>> 86b5097d
                            if batches is None:
                                logger.debug(f'{au_name} was processed')
                                raise meta
                            for batch in batches:
                                new_geometries = []
                                mask = numpy.zeros(batch.num_rows, dtype=bool)
                                for i, record in enumerate(batch.to_pylist()):
                                    geom = record.get("wkb_geometry", None)
                                    fid = record.get("OGC_FID", None)
                                    if geom is None:
                                        print("Empty geometry")
                                        continue

                                    if fid in written_geometries:
                                        mask[i] = True
                                    else:
                                        shapely_geom = wkb.loads(geom)
                                        reprojected_geom = transform(transformer.transform, shapely_geom)
                                        geom_wkb = reprojected_geom.wkb
                                        written_geometries.add(fid)
                                        new_geometries.append(geom_wkb)
                                if mask[mask].size > 0:
                                    batch = batch.filter(~mask)

                                batch = batch.drop_columns(['wkb_geometry'])
                                batch = batch.append_column('wkb_geometry', pa.array(new_geometries))

                                if nfields == 0:
                                    logger.info('Creating fields')
                                    for name in batch.schema.names:
                                        if 'wkb' in name or 'geometry' in name: continue
                                        field = batch.schema.field(name)
                                        field_type = ARROWTYPE2OGRTYPE[field.type]
                                        if destination_layer.GetLayerDefn().GetFieldIndex(name) == -1:
                                            destination_layer.CreateField(ogr.FieldDefn(name, field_type))

                                    nfields = destination_layer.GetLayerDefn().GetFieldCount()
                                    destination_layer.SyncToDisk()

                                if batch.num_rows == 0:
                                    logger.info('skipping batch')
                                    continue

                                batch = batch.rename_columns({"wkb_geometry": "geometry"})

                                try:
                                    destination_layer.WritePyArrow(batch)
                                except Exception as e:
                                    print(batch.column_names)
                                    logger.info(
                                        f'writing batch with {batch.num_rows} rows from {au_name} failed with error {e} and will be ignored')

                            destination_layer.SyncToDisk()
                            ndownloaded += 1
                            progress.update(total_task,
                                            description=f'[red]Downloaded geo file from {ndownloaded} out of {njobs} admin units',
                                            advance=1)
                        except IndexError as ie:
                            if not jobs and (progress.finished or ndownloaded == len(all_features)):
                                stop.set()
                                break
                            s = random.random()  # this one is necessary for ^C/KeyboardInterrupt
                            time.sleep(s)
                            continue
                    #
                    except Exception as e:
                        failed.append(f'Downloading {au_name} failed: {e.__class__.__name__}("{e}")')
                        ndownloaded += 1
                        progress.update(total_task,
                                        description=f'[red]Downloaded geospatial data from {ndownloaded} out of {njobs} admin units',
                                        advance=1)
                    except KeyboardInterrupt:
                        logger.info(f'Cancelling download. Please wait/allow for a graceful shutdown')
                        stop.set()
                        break

        if failed:
            for msg in failed:
                logger.error(msg)
    except Exception as e:
        logger.error(f'Error downloading {dataset_url} with error {e}')<|MERGE_RESOLUTION|>--- conflicted
+++ resolved
@@ -100,11 +100,7 @@
                     try:
                         try:
                             au_name, meta, batches = results.pop()
-<<<<<<< HEAD
-                            logger.info(au_name)
-=======
 
->>>>>>> 86b5097d
                             if batches is None:
                                 logger.debug(f'{au_name} was processed')
                                 raise meta
