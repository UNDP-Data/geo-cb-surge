--- conflicted
+++ resolved
@@ -81,14 +81,11 @@
 
     python -m  cbsurge.cli admin osm -b "27.767944,-5.063586,31.734009,-0.417477" -l 0 > osm.geojson
     """
-<<<<<<< HEAD
+
+    logging.basicConfig(level=logging.DEBUG if debug else logging.INFO)
     geojson = fetch_osm_admin(bbox=bbox, admin_level=admin_level,osm_level=osm_level, clip=clip, h3id_precision=h3id_precision)
     if geojson:
         click.echo(json.dumps(geojson))
-=======
-    logging.basicConfig(level=logging.DEBUG if debug else logging.INFO)
-    fetch_osm_admin(bbox=bbox, admin_level=admin_level,osm_level=osm_level, clip=clip, h3id_precision=h3id_precision)
->>>>>>> abe9bf0c
 
 
 
@@ -140,11 +137,7 @@
 
     python -m  cbsurge.cli admin ocha -b "27.767944,-5.063586,31.734009,-0.417477" -l 0 > ocha.geojson
     """
-<<<<<<< HEAD
+    logging.basicConfig(level=logging.DEBUG if debug else logging.INFO)
     geojson = fetch_ocha_admin(bbox=bbox, admin_level=admin_level, clip=clip, h3id_precision=h3id_precision)
     if geojson:
-        click.echo(json.dumps(geojson))
-=======
-    logging.basicConfig(level=logging.DEBUG if debug else logging.INFO)
-    fetch_ocha_admin(bbox=bbox, admin_level=admin_level, clip=clip, h3id_precision=h3id_precision)
->>>>>>> abe9bf0c
+        click.echo(json.dumps(geojson))