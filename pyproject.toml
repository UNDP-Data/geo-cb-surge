--- conflicted
+++ resolved
@@ -44,12 +44,9 @@
     "playwright",
     "pystac_client",
     "requests-oauthlib",
-<<<<<<< HEAD
-    "fiona"
-=======
+    "fiona",
     "nest_asyncio",
     "tensorflow-cpu"
->>>>>>> 6e115f87
 ]
 
 [project.optional-dependencies]
