--- conflicted
+++ resolved
@@ -194,20 +194,9 @@
             - preprocess
             - analysis/zonal stats
 
-
-
-<<<<<<< HEAD
         :param kwargs:
         :return:
         """
-        logger.debug(f'Assessing variable {self.name}')
-=======
-            :param kwargs:
-            :return:
-            """
-            country = kwargs.get("country")
-            logger.debug(f'Assessing variable {self.name}' + (f' in {country}' if country else ''))
->>>>>>> b322e395
 
         force_compute = kwargs.get('force_compute', False)
         if not self.dep_vars: #simple variable,
