
import httpx
import click
import time
from urllib.parse import urlparse, parse_qs
from azure.core.credentials import AccessToken, TokenCredential
from datetime import datetime
import os
import hashlib
import base64
from os.path import expanduser
from cbsurge.util.setup_logger import setup_logger
from oauthlib.oauth2 import OAuth2Error
from playwright.sync_api import sync_playwright
<<<<<<< HEAD

=======
from playwright.async_api import async_playwright
>>>>>>> 250527d2
from requests_oauthlib import OAuth2Session
import requests
from cryptography.hazmat.primitives.ciphers.aead import AESGCM
import json

logger = setup_logger(name='rapida', make_root=False)


def derive_key_from_username(username: str) -> bytes:
    """Derives a 256-bit AES key from the username using SHA-256."""
    # Hash the username using SHA-256 to create a fixed-length key (32 bytes)
    key = hashlib.sha256(username.encode('utf-8')).digest()
    return key


def encrypt_json(json_data: dict, username: str, cache_file_path: str = None):
    """Encrypt a JSON object and store it securely as a binary file."""
    # Derive AES key from username
    key = derive_key_from_username(username)

    # Initialize AES-GCM with the derived key
    aes_gcm = AESGCM(key)

    # Generate a 96-bit (12-byte) nonce for AES-GCM
    nonce = os.urandom(12)

    # Convert JSON data to bytes
    plaintext = json.dumps(json_data).encode('utf-8')

    # Encrypt the plaintext using AES-GCM
    ciphertext = aes_gcm.encrypt(nonce, plaintext, None)

    # Write the nonce and ciphertext to the specified file path
    with open(cache_file_path, "wb") as f:
        f.write(nonce + ciphertext)

    # Ensure the file exists and restrict access to owner-only
    assert os.path.exists(cache_file_path)
    os.chmod(cache_file_path, 0o600)


def decrypt_json(username: str, cache_file_path: str) -> dict:
    """Decrypt a JSON object stored in a binary file and return it as a Python dictionary."""
    # Derive AES key from username
    key = derive_key_from_username(username)

    # Read the encrypted file and extract the nonce and ciphertext
    with open(cache_file_path, "rb") as f:
        data = f.read()

    # First 12 bytes are the nonce
    nonce = data[:12]

    # Remaining bytes are the ciphertext
    ciphertext = data[12:]

    # Initialize AES-GCM with the derived key
    aes_gcm = AESGCM(key)

    # Decrypt the ciphertext
    decrypted_data = aes_gcm.decrypt(nonce, ciphertext, None)

    # Convert the decrypted bytes back to a Python dictionary (JSON)
    json_data = json.loads(decrypted_data.decode('utf-8'))

    return json_data




def is_called_from_click():
    try:
        return click.get_current_context(silent=True) is not None
    except RuntimeError:
        return False  # Happens if Click is not in use



class SurgeTokenCredential(TokenCredential):

    KEY = derive_key_from_username(os.environ.get('USER', None))
    TOKEN_FILE_NAME = f'{base64.urlsafe_b64encode(KEY).decode('utf-8')[:25]}.bin'
    STORAGE_SCOPE = "https://storage.azure.com/.default"

    def __init__(self, cache_dir=None):
        # Azure AD Configuration
        # UNDP tenant ID
        self.token = None
        self.tenant_id = os.environ['TENANT_ID']
        # public client id for AZURE CLI available from:
        # https://learn.microsoft.com/en-us/troubleshoot/entra/entra-id/governance/verify-first-party-apps-sign-in#application-ids-of-commonly-used-microsoft-applications
        self.client_id = os.environ['CLIENT_ID']
        self.authority = f"https://login.microsoftonline.com/{self.tenant_id}"
        self.redirect_uri = "https://login.microsoftonline.com/common/oauth2/nativeclient"
        self.auth_url = f"{self.authority}/oauth2/v2.0/authorize"
        self.token_url = f"{self.authority}/oauth2/v2.0/token"

        # cache file path
        self._cache_dir_ = cache_dir
        if self._cache_dir_ is None:
            self._cache_dir_ = os.path.join(expanduser("~"), '.cbsurge')
        self._cache_file_ = os.path.join(self._cache_dir_,self.TOKEN_FILE_NAME)
        self._load_from_cache_()


    def _load_from_cache_(self):
        if os.path.exists(self._cache_file_):
            self.token = decrypt_json(username=os.environ.get('USER', None), cache_file_path=self._cache_file_)

    def _save_to_cache_(self):
        if not os.path.exists(self._cache_dir_):
            os.makedirs(self._cache_dir_, mode=0o700, exist_ok=True)
        encrypt_json(json_data=self.token, username=os.environ.get('USER', None), cache_file_path=self._cache_file_)

    async def fetch_token_async(self, *scope, username=None, password=None, mfa_confirmation_widget=None):
        # Start OAuth session

        oauth = OAuth2Session(self.client_id, redirect_uri=self.redirect_uri, scope=scope)

        # Step 1: Get authorization URL
        auth_url, state = oauth.authorization_url(self.auth_url)

        auth_code = None

        async with async_playwright() as p:
            browser = await p.chromium.launch(headless=True, args=["--no-sandbox"])  # Launch headless browser
            page = await browser.new_page()
            error_msg = None
            await page.goto(auth_url)


            # Wait for the email field to appear and fill it in
            await page.wait_for_selector('input[type="email"]', timeout=3 * 1000)
            await page.fill('input[type="email"]', value=str(username))
            await page.click('input[type="submit"]')  # Click the next button


            # Error handling for username
            error_selector = '#usernameError'  # Match the ID of the error message element
            try:
                await page.wait_for_selector(error_selector, timeout=1000)  # Wait for error message
                error_message = await page.inner_text(error_selector)  # Capture the error message
                error_msg = f'Failed to authenticate using username "{username}". {error_message}'
            except Exception:
                pass  # Ignore error if the selector is not found

            if error_msg is not None:
                raise OAuth2Error(description=error_msg, status_code=None)

            # Wait for the password field to appear and fill it in
            await page.wait_for_selector('input[type="password"]', timeout=3.5 * 60 * 1000)
            await page.fill('input[type="password"]', value=str(password))
            await page.click('input[type="submit"]')  # Click the sign-in button

            # Error handling for password
            error_selector = '#passwordError'  # Match the ID of the error message element
            try:
                await page.wait_for_selector(error_selector, timeout=1000)  # Wait for error message
                error_msg = await page.inner_text(error_selector)  # Capture the error message
            except Exception:
                pass  # Ignore error if the selector is not found

            if error_msg is not None:
                raise OAuth2Error(description=error_msg)

            # Wait for the MFA element to appear
            await page.wait_for_selector('#idRichContext_DisplaySign', timeout=30 * 1000)
            # Get the MFA number
            number = await page.inner_text('#idRichContext_DisplaySign')
            mfa_msg = f"Your MFA input code is: {number}. Please input it into the Authenticator App on your mobile"
            logger.debug(mfa_msg)

            if mfa_confirmation_widget is not  None:
                mfa_confirmation_widget.value = f'<b>Your MFA input code is: <span style="color:red">{number}</span>. Please input it into the Authenticator App on your mobile</b>'

            # Wait for the redirection URL after MFA confirmation
            await page.wait_for_url("**/*code=*",
                                    timeout=30 * 1000)  # Adjust the pattern to match the expected redirect URL

            # Get the current URL after redirection
            final_url = page.url
            parsed_url = urlparse(final_url)
            query_params = parse_qs(parsed_url.query)
            auth_code = query_params.get("code", [None])[0]

            await browser.close()  # Close the browser after completion
        # Step 3: Exchange authorization code for access token
        token_data = {
            "client_id": self.client_id,
            "scope": "https://storage.azure.com/.default offline_access openid profile",
            "code": auth_code,
            "redirect_uri": self.redirect_uri,
            "grant_type": "authorization_code",
        }

        token_response = requests.post(self.token_url, data=token_data)
        token_data = token_response.json()
        now = time.time()
        token_data['expires_at'] = int(token_data['expires_in'] + now)
        token_data['cached_at'] = int(now)
        return token_data



    def fetch_token_sync(self, *scope, username=None, password=None):

        # Start OAuth session
        oauth = OAuth2Session(self.client_id, redirect_uri=self.redirect_uri, scope=scope)
        # Step 1: Get authorization URL
        auth_url, state = oauth.authorization_url(self.auth_url)
        auth_code = None

        with sync_playwright() as p:
            with p.chromium.launch(headless=True, args=["--no-sandbox"]) as browser: # Use headless=True for invisible mode
                error_msg = None

                page = browser.new_page()
                page.goto(auth_url)
                # # Wait for the password field to appear and fill it in
                page.wait_for_selector(selector='input[type="email"]', timeout=.5 * 60 * 1000)
                # Fill in the username
                page.fill(selector='input[type="email"]', value=str(username))
                page.click('input[type="submit"]')  # Click the next button

                error_selector = '#usernameError'  # This should match the ID of the error message element
                try:
                    page.wait_for_selector(selector=error_selector,timeout=1000)  # Wait up to 10 seconds for the error message
                    error_message = page.inner_text(error_selector)  # Capture the text of the error message
                    error_msg = f'Failed to authenticate using username "{username}". {error_message} '
                except Exception as e:
                    pass
                if error_msg is not None:
                    raise OAuth2Error(description=error_msg,status_code=None)

                # Wait for the password field to appear and fill it in
                page.wait_for_selector(selector='input[type="password"]', timeout=3.5 * 60 * 1000)
                page.fill(selector='input[type="password"]', value=str(password))
                page.click('input[type="submit"]')  # Click the sign-in button

                error_selector = '#passwordError'  # This should match the ID of the error message element
                try:
                    page.wait_for_selector(selector=error_selector,
                                           timeout=1000)  # Wait up to 10 seconds for the error message
                    error_msg = page.inner_text(error_selector)  # Capture the text of the error message
                except Exception as e:
                    pass
                if error_msg is not None:
                    raise OAuth2Error(description=error_msg)


                # Wait for the element containing the number to appear
                page.wait_for_selector(selector='#idRichContext_DisplaySign', timeout=.5 * 60 * 1000)
                ds = page.locator("#idRichContext_DisplaySign")

                number = int(ds.text_content())

                logger.info(f"Your MFA input code is: {number}. Please input it into the  Authenticator App on your mobile")

                # Wait for the redirection to complete
                page.wait_for_url("**/*code=*",
                                  timeout=.5 * 60 * 1000)  # Adjust the pattern to match the expected redirect URL

                # Get the current URL after redirection
                final_url = page.url
                parsed_url = urlparse(final_url)
                query_params = parse_qs(parsed_url.query)
                auth_code = query_params.get("code", [None])[0]


        # Step 3: Exchange authorization code for access token
        token_data = {
            "client_id": self.client_id,
            "scope": "https://storage.azure.com/.default offline_access openid profile",
            "code": auth_code,
            "redirect_uri": self.redirect_uri,
            "grant_type": "authorization_code",
        }

        token_response = requests.post(self.token_url, data=token_data)
        token_data = token_response.json()
        now = time.time()
        token_data['expires_at'] = int(token_data['expires_in'] + now)
        token_data['cached_at'] = int(now)
        return token_data

    def refresh_token(self, *scope):
        data = {
            'client_id': self.client_id,
            'grant_type': 'refresh_token',
            'refresh_token': self.token['refresh_token'],
            'scope': list(scope)
        }


        response = requests.post(self.token_url, data=data)

        if response.status_code == 200:
            token_data = response.json()
            now = time.time()
            token_data['expires_at'] = int(token_data['expires_in'] + now)
            token_data['cached_at'] = int(now)
            return token_data
        else:

            logger.error(f"Failed to refresh token: {response.json()} " )


    async def refresh_token_async(self, *scope):
        
        data = {
            'client_id': self.client_id,
            'grant_type': 'refresh_token',
            'refresh_token': self.token['refresh_token'],
            'scope': list(scope)
        }

        # Use async HTTP request with httpx
        async with httpx.AsyncClient() as client:
            try:
                response = await client.post(self.token_url, data=data)

                if response.status_code == 200:
                    token_data = response.json()
                    now = time.time()
                    token_data['expires_at'] = int(token_data['expires_in'] + now)
                    token_data['cached_at'] = int(now)
                    return token_data
                else:
                    logger.error(f"Failed to refresh token: {response.json()} ")
            except httpx.RequestError as e:
                logger.error(f"An error occurred while requesting the token: {e}")
            except Exception as e:
                logger.error(f"Unexpected error: {e}")

    @property
    def authenticated(self):
        if self.token is not None:
            expires_at = datetime.fromtimestamp(self.token["expires_at"])
            expires_in = expires_at - datetime.now()
            expires_in_secs = expires_in.total_seconds()
            return expires_in_secs > 15
        return False

    async def get_token_async(self, *scopes, email=None, password=None, mfa_widget=None):

        if self.token:
            expires_at = datetime.fromtimestamp(self.token["expires_at"])
            expires_in = expires_at - datetime.now()
            expires_in_secs = expires_in.total_seconds()
            logger.info(
                f'Token cached at {self._cache_file_} will expire in {expires_in_secs} secs')
            if expires_in_secs < 15*60:
                logger.info(f'Refreshing token')
                new_token = await self.refresh_token_async(*scopes)
                if new_token is not None and 'access_token' in new_token:
                    self.token = new_token
                    self._save_to_cache_()
                else:
                    logger.debug(f"Attempting to authenticate with {self.auth_url}")
                    self.token = await self.fetch_token_async(*scopes, username=email, password=password,
                                                  mfa_confirmation_widget=mfa_widget)
                    self._save_to_cache_()

        else :
            logger.debug(f"Attempting to authenticate at {self.auth_url}")
            self.token = await self.fetch_token_async(*scopes, username=email, password=password,
                                                      mfa_confirmation_widget=mfa_widget)
            self._save_to_cache_()

        return AccessToken(self.token["access_token"], self.token['expires_at'])


    def get_token(self, *scopes) -> AccessToken:
        """
        get the access token, either from cache, fetched or refreshed
        :param scopes:

        :return:
        """

        if self.token:
            expires_at = datetime.fromtimestamp(self.token["expires_at"])
            expires_in = expires_at - datetime.now()
            expires_in_secs = expires_in.total_seconds()
            logger.info(
                f'Token cached at {self._cache_file_} will expire in {expires_in_secs} secs')
            if expires_in_secs < 15*60:
                logger.info(f'Refreshing token')
                new_token = self.refresh_token(*scopes) # 97hrs/
                if new_token is not None and 'access_token' in new_token:
                    self.token = new_token
                    self._save_to_cache_()
                else:
                    logger.info(f"Attempting to authenticate at {self.auth_url}")

                    email = os.environ.get('RAPIDA_USER', None) or click.prompt('Your UNDP email address please...',
                                                                                type=str)
                    password = os.environ.get('RAPIDA_PASSWORD', None) or click.prompt('Your password...', type=str,
                                                                                       hide_input=True)
                    self.token = self.fetch_token_sync(*scopes, username=email, password=password,)
                    self._save_to_cache_()

        else :
            logger.info(f"Attempting to authenticate at {self.auth_url}")
            email = os.environ.get('RAPIDA_USER', None) or click.prompt('Your UNDP email address please...', type=str)
            password = os.environ.get('RAPIDA_PASSWORD', None) or click.prompt('Your password...', type=str,
                                                                               hide_input=True)
            self.token = self.fetch_token_sync(*scopes, username=email, password=password)
            self._save_to_cache_()

        return AccessToken(self.token["access_token"], self.token['expires_at'])<|MERGE_RESOLUTION|>--- conflicted
+++ resolved
@@ -1,6 +1,5 @@
-
+import click
 import httpx
-import click
 import time
 from urllib.parse import urlparse, parse_qs
 from azure.core.credentials import AccessToken, TokenCredential
@@ -12,11 +11,7 @@
 from cbsurge.util.setup_logger import setup_logger
 from oauthlib.oauth2 import OAuth2Error
 from playwright.sync_api import sync_playwright
-<<<<<<< HEAD
-
-=======
 from playwright.async_api import async_playwright
->>>>>>> 250527d2
 from requests_oauthlib import OAuth2Session
 import requests
 from cryptography.hazmat.primitives.ciphers.aead import AESGCM
@@ -99,7 +94,7 @@
 
     KEY = derive_key_from_username(os.environ.get('USER', None))
     TOKEN_FILE_NAME = f'{base64.urlsafe_b64encode(KEY).decode('utf-8')[:25]}.bin'
-    STORAGE_SCOPE = "https://storage.azure.com/.default"
+    STORAGE_SCOPE = ["https://storage.azure.com/.default"]
 
     def __init__(self, cache_dir=None):
         # Azure AD Configuration
@@ -325,7 +320,7 @@
 
 
     async def refresh_token_async(self, *scope):
-        
+
         data = {
             'client_id': self.client_id,
             'grant_type': 'refresh_token',
@@ -397,6 +392,7 @@
         :return:
         """
 
+
         if self.token:
             expires_at = datetime.fromtimestamp(self.token["expires_at"])
             expires_in = expires_at - datetime.now()
