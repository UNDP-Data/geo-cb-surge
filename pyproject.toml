--- conflicted
+++ resolved
@@ -42,11 +42,6 @@
     "pmtiles",
     "msal",
     "playwright",
-<<<<<<< HEAD
-    "tensorflow",
-    "requests-oauthlib",
-=======
->>>>>>> aa499318
     "pystac_client",
     "requests-oauthlib"
 ]
